# Copyright (c) 2021 Autodesk, Inc.
#
# CONFIDENTIAL AND PROPRIETARY
#
# This work is provided "AS IS" and subject to the Shotgun Pipeline Toolkit
# Source Code License included in this distribution package. See LICENSE.
# By accessing, using, copying or modifying this work you indicate your
# agreement to the Shotgun Pipeline Toolkit Source Code License. All rights
# not expressly granted therein are reserved by Autodesk, Inc.

import sgtk
from sgtk.platform.qt import QtCore, QtGui

from .ui import resources_rc  # noqa F401 Required for accessing icons
from .utils import get_ui_published_file_fields
from . import constants


shotgun_model = sgtk.platform.import_framework(
    "tk-framework-shotgunutils", "shotgun_model"
)
ShotgunModel = shotgun_model.ShotgunModel

delegates = sgtk.platform.import_framework("tk-framework-qtwidgets", "delegates")
ViewItemRolesMixin = delegates.ViewItemRolesMixin


class FileHistoryModel(ShotgunModel, ViewItemRolesMixin):
    """
    This model represents the version history for a file.
    """

    UI_CONFIG_ADV_HOOK_PATH = "hook_ui_config_advanced"

    # Additional data roles defined for the model
    _BASE_ROLE = QtCore.Qt.UserRole + 32
    (
        STATUS_ROLE,  # The item status, one of the status enums
        BADGE_ROLE,  # The badge to display for the item based on status
        SORT_ROLE,  # The history data to sort the items by
        NEXT_AVAILABLE_ROLE,  # Keep track of the next available custome role. Insert new roles above.
    ) = range(_BASE_ROLE, _BASE_ROLE + 4)

    (
        STATUS_UP_TO_DATE,
        STATUS_OUT_OF_DATE,
    ) = range(2)

    STATUS_BADGES = {
        STATUS_UP_TO_DATE: ":/tk-multi-breakdown2/icons/current-uptodate.png",
        STATUS_OUT_OF_DATE: ":/tk-multi-breakdown2/icons/current-outofdate.png",
    }
    LOCKED_ICON = ":/tk-multi-breakdown2/icons/current-override.png"

    def __init__(self, parent, bg_task_manager):
        """
        Class constructor

        :param parent:          The parent QObject for this instance
        :param bg_task_manager: A BackgroundTaskManager instance that will be used for all background/threaded
                                work that needs undertaking
        """

        ShotgunModel.__init__(self, parent, bg_task_manager=bg_task_manager)

        self._app = sgtk.platform.current_bundle()

        # Store parent file item data
        self.__parent_sg_data = None
        self.__parent_locked = None
        self.__parent_highest_version_number = None

        # Add additional roles defined by the ViewItemRolesMixin class.
        self.NEXT_AVAILABLE_ROLE = self.initialize_roles(self.NEXT_AVAILABLE_ROLE)

        # Get the hook instance for configuring the display for model view items.
        ui_config_adv_hook_path = self._app.get_setting(self.UI_CONFIG_ADV_HOOK_PATH)
        ui_config_adv_hook = self._app.create_hook_instance(ui_config_adv_hook_path)

        # Create a mapping of model item data roles to the method that will be called to retrieve
        # the data for the item. The methods defined for each role must accept two parameters:
        # (1) QStandardItem (2) dict
        self.role_methods = {
            self.VIEW_ITEM_THUMBNAIL_ROLE: ui_config_adv_hook.get_history_item_thumbnail,
            self.VIEW_ITEM_HEADER_ROLE: ui_config_adv_hook.get_history_item_title,
            self.VIEW_ITEM_SUBTITLE_ROLE: ui_config_adv_hook.get_history_item_subtitle,
            self.VIEW_ITEM_TEXT_ROLE: ui_config_adv_hook.get_history_item_details,
            self.VIEW_ITEM_ICON_ROLE: ui_config_adv_hook.get_history_item_icons,
            self.VIEW_ITEM_SEPARATOR_ROLE: ui_config_adv_hook.get_history_item_separator,
        }

    @property
    def parent_entity(self):
        """Get the ShotGrid entity data dictionary that the parent file item represents."""
        return self.__parent_sg_data

    @property
    def parent_locked(self):
        """Get whether or not the parent file is locked to its current version."""
        return self.__parent_locked

    @property
    def highest_version_number(self):
        """
        Get the highest version number that an item in this model can have. The highest version number
        is retrieved from the parent file.
        """
        return self.__parent_highest_version_number or -1

    def data(self, index, role=QtCore.Qt.DisplayRole):
        """
        Override the base method.

        Returns the data stored under the given role for the item referred to by the index.

        :param index: The index to get the data for.
        :type index: QtCore.QModelIndex
        :param role: The role to get the data for.
        :type role: QtCore.Qt.ItemDataRole
        """

        if role == self.SORT_ROLE:
            sg_data = self.data(index, self.SG_DATA_ROLE)
            return sg_data.get("version_number", -1)

        return super(FileHistoryModel, self).data(index, role)

    def is_current(self, history_sg_data):
        """
        Return True if the history item represented by history_sg_data is the current version in use for
        the parent entity. This will compare the parent file entity to the history entity data.
        """

        if not self.parent_entity:
            return False

        return self.parent_entity.get("id") == history_sg_data.get("id")

    def load_data(self, parent_file):
        """
        Load the history details for the parent file item. The file item contains the ShotGrid data
        dictionary used to load the history data.

        :param sg_data: The parent file item to load history data for.
        :type sg_data: FileItem
        """

        self.__parent_sg_data = parent_file.sg_data if parent_file else {}
        self.__parent_locked = parent_file.locked if parent_file else None
        self.__parent_highest_version_number = (
            parent_file.highest_version_number
            if parent_file and parent_file.highest_version_number
            else -1
        )

        fields = constants.PUBLISHED_FILES_FIELDS + self._app.get_setting(
            "published_file_fields", []
        )
<<<<<<< HEAD
        fields += get_ui_published_file_fields(app)
        # When we filter out which other publishes are associated with this one,
        # to effectively get the "version history", we look for items
        # based on the publish_history_group_by_fields setting.
        group_by_fields = app.get_setting("publish_history_group_by_fields", [])
        filters = []
        for field in group_by_fields:
            filters.append([field, "is", sg_data[field]])
=======
        fields += get_ui_published_file_fields(self._app)
        filters = [
            ["project", "is", self.parent_entity["project"]],
            ["name", "is", self.parent_entity["name"]],
            ["task", "is", self.parent_entity["task"]],
            ["entity", "is", self.parent_entity["entity"]],
            ["published_file_type", "is", self.parent_entity["published_file_type"]],
        ]
>>>>>>> 57d7d3a8

        ShotgunModel._load_data(
            self,
            entity_type="PublishedFile",
            filters=filters,
            hierarchy=["version_number"],
            fields=fields,
        )

        self._refresh_data()

    def _populate_item(self, item, sg_data):
        """
        Override the base :class:`ShotgunQueryModel` method.

        Whenever an item is constructed, this method is called. It allows subclasses to intercept
        the construction of a QStandardItem and add additional metadata or make other changes
        that may be useful. Nothing needs to be returned.

        :param item: QStandardItem that is about to be added to the model. This has been primed
                     with the standard settings that the ShotgunModel handles.
        :param sg_data: ShotGrid data dictionary that was received from ShotGrid given the fields
                        and other settings specified in load_data()
        """

        if self.is_current(sg_data):
            # This history item is the current item (e.g. the parent item is using this item).
            # Set the status and badge to indicate it is current
            history_item_version_number = sg_data.get("version_number", -1)
            if history_item_version_number < self.highest_version_number:
                status = self.STATUS_OUT_OF_DATE
            else:
                status = self.STATUS_UP_TO_DATE

            if self.parent_locked:
                badge = self.LOCKED_ICON
                # The first access will only provide the path to the icon. Create the icon
                # and set for next time.
                if not isinstance(badge, QtGui.QIcon):
                    badge = QtGui.QIcon(badge)
            else:
                badge = self.STATUS_BADGES.get(status, None)
                # The first icon access only the path will be provided. Create the icon and
                # set it in the status badge mapping for next time
                if badge and not isinstance(badge, QtGui.QIcon):
                    badge = QtGui.QIcon(badge)
                    self.STATUS_BADGES[status] = badge

        else:
            # No status or badge for non-current items
            status = None
            badge = None

        # Set the item data
        item.setData(status, self.STATUS_ROLE)
        item.setData(badge, self.BADGE_ROLE)
        # Set up the methods to call to retrieve the data for the specified role.
        self.set_data_for_role_methods(item, sg_data)

    def _set_tooltip(self, item, sg_item):
        """
        Override base method to ensure no tooltip is set from the model. Let the delegate
        take care of showing the tooltip.

        Sets a tooltip for this model item.

        :param item: ShotgunStandardItem associated with the publish.
        :param sg_item: Publish information from ShotGrid.
        """

        # Do nothing, let the delegate show the tooltip.<|MERGE_RESOLUTION|>--- conflicted
+++ resolved
@@ -156,16 +156,6 @@
         fields = constants.PUBLISHED_FILES_FIELDS + self._app.get_setting(
             "published_file_fields", []
         )
-<<<<<<< HEAD
-        fields += get_ui_published_file_fields(app)
-        # When we filter out which other publishes are associated with this one,
-        # to effectively get the "version history", we look for items
-        # based on the publish_history_group_by_fields setting.
-        group_by_fields = app.get_setting("publish_history_group_by_fields", [])
-        filters = []
-        for field in group_by_fields:
-            filters.append([field, "is", sg_data[field]])
-=======
         fields += get_ui_published_file_fields(self._app)
         filters = [
             ["project", "is", self.parent_entity["project"]],
@@ -174,7 +164,12 @@
             ["entity", "is", self.parent_entity["entity"]],
             ["published_file_type", "is", self.parent_entity["published_file_type"]],
         ]
->>>>>>> 57d7d3a8
+        # When we filter out which other publishes are associated with this one,
+        # to effectively get the "version history", we look for items
+        # based on the publish_history_group_by_fields setting.
+        group_by_fields = self._app.get_setting("publish_history_group_by_fields", [])
+        for field in group_by_fields:
+            filters.append([field, "is", self.__parent_sg_data[field]])
 
         ShotgunModel._load_data(
             self,
